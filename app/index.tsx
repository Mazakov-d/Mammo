--- conflicted
+++ resolved
@@ -29,12 +29,9 @@
 import { useAlertsStore } from "../store/useAlertsStore";
 import { useLocationStore } from "../store/useUserLocationsStore";
 import { UserLocation } from "@/types/UserLocation";
-<<<<<<< HEAD
+import { locationTracker } from "@/lib/locationTracker";
 import type { UserLocationChangeEvent } from "react-native-maps";
 
-=======
-import { locationTracker } from "@/lib/locationTracker";
->>>>>>> 5a3eec15
 
 export default function Index() {
   const router = useRouter();
@@ -58,11 +55,7 @@
 
   useEffect(() => {
     locationTracker.startTracking();
-<<<<<<< HEAD
-    // 1. Charge l’historique une première fois
-=======
-
->>>>>>> 5a3eec15
+
     fetchAlerts();
 
     const subscription = subscribeAlerts();
