--- conflicted
+++ resolved
@@ -170,7 +170,6 @@
 
 
   const renderUserMarkers = useCallback(() => {
-<<<<<<< HEAD
     console.log("🔍 renderUserMarkers called - userLocations:", userLocations.length);
     console.log("📊 Valid coordinates:", userLocations.filter(loc => 
       loc.latitude && loc.longitude && 
@@ -206,56 +205,6 @@
       const userName = userLocation.profiles?.full_name || "Utilisateur";
       const lastSeen = new Date(userLocation.updated_at);
       const minutesAgo = Math.floor((Date.now() - lastSeen.getTime()) / 60000);
-
-      let timeDisplay;
-      if (minutesAgo < 1) timeDisplay = "à l'instant";
-      else if (minutesAgo < 60) timeDisplay = `il y a ${minutesAgo}min`;
-      else timeDisplay = `il y a ${Math.floor(minutesAgo / 60)}h`;
-
-      console.log("✅ Returning user pin:", userName);
-      return (
-        <Marker
-          key={userLocation.user_id}
-          coordinate={{
-            latitude: userLocation.latitude,
-            longitude: userLocation.longitude,
-          }}
-          title={isAlert ? `🚨 ${userName}` : userName}
-          description={
-            isAlert
-              ? `EN ALERTE! (${timeDisplay})`
-              : `En ligne (${timeDisplay})`
-          }
-          pinColor={isAlert ? "#FF0000" : "#FFA500"}
-        />
-      );
-    }).filter(marker => marker !== null);
-    
-    console.log("🎯 Final markers count:", markers.length);
-    return markers;
-  }, [userLocations, alerts, session?.user?.id]);
-=======
-	return userLocations.map((userLocation) => {
-		console.log("Rendering user location:", JSON.stringify(userLocation));
-		if (userLocation.user_id === session?.user?.id) return null;
-
-		let isAlert = false;
-		alerts.forEach((alert) => {
-			console.log("alert", JSON.stringify(alert));
-			console.log(
-				`Checking alert for user: ${alert.creator_id}, status: ${alert.status}`
-			);
-			if (
-				alert.creator_id === userLocation.user_id &&
-				alert.status === "active"
-			) {
-				isAlert = true;
-			}
-		});
-		const userName = userLocation.profiles?.full_name || "Utilisateur";
-
-		const lastSeen = new Date(userLocation.updated_at);
-		const minutesAgo = Math.floor((Date.now() - lastSeen.getTime()) / 60000);
 
 		let timeDisplay;
 		if (minutesAgo < 1) timeDisplay = "à l'instant";
@@ -315,7 +264,6 @@
 		);
 	});
   }, [userLocations, alerts]);
->>>>>>> b42b78a7
 
   const handleSignOut = async () => {
     supabase.auth.signOut();
