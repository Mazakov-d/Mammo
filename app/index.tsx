// app/index.tsx - Updated with friends system

import React, {
  useRef,
  useMemo,
  useCallback,
  useState,
  useEffect,
} from "react";
import {
  Text,
  View,
  StyleSheet,
  TouchableOpacity,
  Pressable,
  Alert,
} from "react-native";
import MapView, { Marker } from "react-native-maps";
import { Stack, useRouter } from "expo-router";
import BSConfirmAlert from "../components/BSConfirmAlert";
import BSConfirmStop from "../components/BSConfirmStop";
import { Colors, Layout } from "../constants/Colors";
import { BottomSheetModal } from "@gorhom/bottom-sheet";
import { AntDesign, Fontisto, Feather } from "@expo/vector-icons";
import { useAuth } from "@/provider/AuthProvider";
import { Redirect } from "expo-router";
import { supabase } from "@/lib/supabase";
import { useSafeAreaInsets } from "react-native-safe-area-context";
import { useAlertsStore } from "../store/useAlertsStore";
import { useLocationStore } from "../store/useUserLocationsStore";
import { UserLocation } from "@/types/UserLocation";
import { locationTracker } from "@/lib/locationTracker";
import type { UserLocationChangeEvent } from "react-native-maps";

export default function Index() {
  const router = useRouter();
  const { session } = useAuth();
  if (!session) {
    return <Redirect href="./(auth)/sign-in" />;
  }
  const { alerts, isLoading, error, fetchAlerts, subscribeAlerts } =
    useAlertsStore();
  const insets = useSafeAreaInsets();

  const { myLocation, userLocations, fetchVisibleLocations } =
    useLocationStore();
  const [errorMsg, setErrorMsg] = useState<string | null>(null);
  const [onAlert, setOnAlert] = useState(false);
  const [BSConfirmAlertMounted, setBSConfirmAlertMounted] = useState(false);
  const [showStopSheet, setShowStopSheet] = useState(false);

  const bottomSheetModalRef = useRef<BottomSheetModal>(null);
  const stopSheetRef = useRef<BottomSheetModal>(null);
  const mapRef = useRef<MapView>(null);

  useEffect(() => {
    fetchVisibleLocations();
    locationTracker.startTracking();

    fetchAlerts();

    const subscription = subscribeAlerts();

    return () => {
      locationTracker.stopTracking();

      subscription?.unsubscribe();
    };
  }, []);

  useEffect(() => {
    if (!session || !alerts) return;
    setOnAlert(
      alerts.some(
        (alert) =>
          alert.creator_id === session.user.id && alert.status === "active"
      )
    );
  }, [alerts, session.user.id]);

  const handlePresentModalPress = useCallback(() => {
    setBSConfirmAlertMounted(true);
    setTimeout(() => {
      bottomSheetModalRef.current?.present();
    }, 10);
  }, []);

  const handleCancelModalPress = useCallback(() => {
    setBSConfirmAlertMounted(false);
    bottomSheetModalRef.current?.dismiss();
  }, []);

  const createAlertDB = async () => {
    const { data, error } = await supabase.from("alerts").insert([
      {
        creator_id: session.user.id,
      },
    ]);

    if (error) {
      console.error("Error creating alert:", error.message);
      return null;
    }

    return data ? data[0] : null;
  };

  const archiveAlertDB = async () => {
    const { data, error } = await supabase
      .from("alerts")
      .update({ status: "archived" })
      .eq("creator_id", session.user.id)
      .select(); // optional: to get the updated row

    if (error) {
      console.error("Failed to update alert status:", error.message);
      return null;
    }

    return data[0]; // updated row
  };

  const handleConfirmModalPress = useCallback(async () => {
    try {
      console.log("🚨 ACTIVATING ALERT MODE");

      setOnAlert(true);
      setBSConfirmAlertMounted(false);
      bottomSheetModalRef.current?.dismiss();
      createAlertDB();
    } catch (error) {
      console.error("❌ Error activating alert mode:", error);
      Alert.alert("Erreur", "Impossible d'activer le mode alerte");
    }
  }, []);

  const handleStopAlert = useCallback(async () => {
    try {
      console.log("✅ DEACTIVATING ALERT MODE");
      console.log("📅 Returning to background mode");

      setOnAlert(false);
      setShowStopSheet(false);
      stopSheetRef.current?.dismiss();
      archiveAlertDB();
    } catch (error) {
      console.error("❌ Error deactivating alert mode:", error);
      Alert.alert("Erreur", "Impossible de désactiver l'alerte");
    }
  }, []);

  const handleSheetChanges = useCallback((index: number) => {
    if (index === -1) {
      setBSConfirmAlertMounted(false);
    }
  }, []);

  useEffect(() => {
    if (myLocation && mapRef.current) {
      mapRef.current.animateToRegion({
        latitude: myLocation.coords.latitude, // Direct access to latitude
        longitude: myLocation.coords.longitude, // Direct access to longitude
        latitudeDelta: 0.0922,
        longitudeDelta: 0.0421,
      });
    }
  }, [myLocation]);

  const renderUserMarkers = useCallback(() => {
    return userLocations.map((userLocation) => {
      console.log("Rendering user location:", JSON.stringify(userLocation));
      if (userLocation.user_id === session?.user?.id) return null;

      let isAlert = false;
      alerts.forEach((alert) => {
        console.log("alert", JSON.stringify(alert));
        console.log(
          `Checking alert for user: ${alert.creator_id}, status: ${alert.status}`
        );
        if (
          alert.creator_id === userLocation.user_id &&
          alert.status === "active"
        ) {
          isAlert = true;
        }
      });
      const userName = userLocation.profiles?.full_name || "Utilisateur";

      const lastSeen = new Date(userLocation.updated_at);
      const minutesAgo = Math.floor((Date.now() - lastSeen.getTime()) / 60000);

      let timeDisplay;
      if (minutesAgo < 1) timeDisplay = "à l'instant";
      else if (minutesAgo < 60) timeDisplay = `il y a ${minutesAgo}min`;
      else timeDisplay = `il y a ${Math.floor(minutesAgo / 60)}h`;

      return (
        <Marker
          key={userLocation.user_id}
          coordinate={{
            latitude: userLocation.latitude,
            longitude: userLocation.longitude,
          }}
<<<<<<< HEAD
		//   pinColor="blue"
=======
          title={isAlert ? `🚨 ${userName}` : userName}
          description={
            isAlert
              ? `EN ALERTE! (${timeDisplay})`
              : `En ligne (${timeDisplay})`
          }
          pinColor={isAlert ? "#FF0000" : "#FFA500"}
>>>>>>> 839849ff
        />
      );
    });
  }, [userLocations, alerts]);

  const handleSignOut = async () => {
    supabase.auth.signOut();
  };

  return (
    <View style={styles.container}>
      <Stack.Screen
        options={{
          headerTransparent: true,
          header: () => {
            return (
              <View
                style={{
                  height: insets.top + 44,
                  paddingTop: insets.top,
                  flexDirection: "row",
                  alignItems: "center",
                  justifyContent: "space-between",
                  paddingHorizontal: 10,
                }}
              >
                {onAlert === false ? (
                  <>
                    <Pressable
                      onPress={() => router.navigate("/alerts")}
                      style={({ pressed }) => [
                        {
                          width: Layout.buttonWidth,
                          height: Layout.buttonHeight,
                          backgroundColor: Colors.orange,
                          justifyContent: "center",
                          alignItems: "center",
                          borderRadius: Layout.radiusLarge,
                          opacity: pressed ? 0.5 : 1,
                        },
                      ]}
                    >
                      <Fontisto
                        style={{
                          padding: Layout.paddingSmall,
                        }}
                        name="bell"
                        size={24}
                        color="white"
                      />
                      {alerts.length > 0 && (
                        <View style={styles.alertBadge}>
                          <Text style={styles.alertBadgeText}>
                            {alerts.length}
                          </Text>
                        </View>
                      )}
                    </Pressable>

                    <View
                      style={{
                        flexDirection: "row",
                        alignItems: "center",
                        gap: 10,
                      }}
                    >
                      <Pressable
                        onPress={() => router.navigate("/contacts")}
                        style={({ pressed }) => [
                          {
                            width: Layout.buttonWidth,
                            height: Layout.buttonHeight,
                            backgroundColor: Colors.orange,
                            justifyContent: "center",
                            alignItems: "center",
                            borderRadius: Layout.radiusLarge,
                            opacity: pressed ? 0.5 : 1,
                          },
                        ]}
                      >
                        <Feather name="users" size={28} color="white" />
                      </Pressable>
                      <Pressable
                        style={({ pressed }) => [
                          {
                            width: Layout.buttonWidth,
                            height: Layout.buttonHeight,
                            backgroundColor: Colors.orange,
                            justifyContent: "center",
                            alignItems: "center",
                            borderRadius: Layout.radiusLarge,
                            opacity: pressed ? 0.5 : 1,
                          },
                        ]}
                        onPress={() => router.navigate("/settings")}
                      >
                        <AntDesign name="setting" size={28} color="white" />
                      </Pressable>
                    </View>
                  </>
                ) : (
                  <Pressable
                    style={({ pressed }) => [
                      {
                        width: Layout.buttonWidth * 1.5,
                        height: Layout.buttonHeight * 1.5,
                        backgroundColor: Colors.red,
                        justifyContent: "center",
                        alignItems: "center",
                        borderRadius: 50,
                        opacity: pressed ? 0.5 : 1,
                        position: "absolute",
                        top: insets.top + 10,
                        right: 10,
                        shadowColor: Colors.red,
                        shadowOffset: { width: 0, height: 4 },
                        shadowOpacity: 0.3,
                        shadowRadius: 8,
                        elevation: 8,
                      },
                    ]}
                    onPress={() => {
                      setShowStopSheet(true);
                      setTimeout(() => {
                        stopSheetRef.current?.present();
                      }, 10);
                    }}
                  >
                    <Text
                      style={{
                        color: Colors.white,
                        fontSize: 14,
                        fontWeight: Layout.fontWeightBold,
                      }}
                    >
                      STOP
                    </Text>
                  </Pressable>
                )}
              </View>
            );
          },
        }}
      />

      <MapView
        ref={mapRef}
        style={styles.map}
        showsBuildings={false}
        showsTraffic={false}
        showsIndoors={false}
        showsCompass={true}
        showsScale={false}
        showsUserLocation={true}
        showsPointsOfInterest={false}
        initialRegion={{
          latitude: myLocation?.coords.latitude || 48.8566, // Use myLocation
          longitude: myLocation?.coords.longitude || 2.3522, // Use myLocation
          latitudeDelta: 0.0922,
          longitudeDelta: 0.0421,
        }}
      >
        {renderUserMarkers()}
      </MapView>

      {onAlert === false && (
        <TouchableOpacity
          style={styles.ovalButton}
          onPress={handlePresentModalPress}
        >
          <Text style={styles.buttonText}>SOS</Text>
        </TouchableOpacity>
      )}

      {BSConfirmAlertMounted && (
        <BSConfirmAlert
          ref={bottomSheetModalRef}
          onConfirm={handleConfirmModalPress}
          onCancel={handleCancelModalPress}
          title={"Confirmation d'alerte"}
          message={"Nous allons alerter tous vos amis"}
          confirmLabel={"Confirmer"}
          cancelLabel={"Annuler"}
          confirmDelayMs={5000}
          onChange={handleSheetChanges}
        />
      )}
      {showStopSheet && (
        <BSConfirmStop
          ref={stopSheetRef}
          onConfirm={handleStopAlert}
          onCancel={() => {
            setShowStopSheet(false);
            stopSheetRef.current?.dismiss();
          }}
          title={"Arrêter l'alerte ?"}
          message={"Êtes-vous sûr de vouloir stopper l'alerte en cours ?"}
          confirmLabel={"Oui, arrêter"}
          cancelLabel={"Annuler"}
          onChange={(index) => {
            if (index === -1) setShowStopSheet(false);
          }}
        />
      )}
    </View>
  );
}

const styles = StyleSheet.create({
  container: {
    flex: 1,
  },
  map: {
    width: "100%",
    height: "100%",
  },
  ovalButton: {
    backgroundColor: Colors.red,
    position: "absolute",
    bottom: 50,
    alignSelf: "center",
    width: "45%",
    paddingVertical: 18,
    borderRadius: Layout.radiusLarge,
    shadowColor: Colors.black,
    shadowOffset: Layout.shadowOffset,
    shadowOpacity: Layout.shadowOpacity,
    shadowRadius: Layout.shadowRadiusButton,
    elevation: 5,
  },
  buttonText: {
    color: Colors.white,
    fontSize: Layout.fontSizeBig,
    fontWeight: Layout.fontWeightBold,
    textAlign: "center",
  },
  userCountBadge: {
    position: "absolute",
    top: -5,
    right: -5,
    backgroundColor: "#2E7D32",
    borderRadius: 10,
    minWidth: 20,
    height: 20,
    justifyContent: "center",
    alignItems: "center",
  },
  userCountText: {
    color: "white",
    fontSize: 12,
    fontWeight: "bold",
  },
  alertBadge: {
    position: "absolute",
    top: -8,
    right: -8,
    backgroundColor: Colors.red,
    borderRadius: 12,
    minWidth: 24,
    height: 24,
    justifyContent: "center",
    alignItems: "center",
  },
  alertBadgeText: {
    color: "white",
    fontSize: 12,
    fontWeight: "bold",
  },
  connectionDot: {
    width: 6,
    height: 6,
    borderRadius: 3,
    backgroundColor: "white",
  },
});<|MERGE_RESOLUTION|>--- conflicted
+++ resolved
@@ -201,9 +201,6 @@
             latitude: userLocation.latitude,
             longitude: userLocation.longitude,
           }}
-<<<<<<< HEAD
-		//   pinColor="blue"
-=======
           title={isAlert ? `🚨 ${userName}` : userName}
           description={
             isAlert
@@ -211,7 +208,6 @@
               : `En ligne (${timeDisplay})`
           }
           pinColor={isAlert ? "#FF0000" : "#FFA500"}
->>>>>>> 839849ff
         />
       );
     });
