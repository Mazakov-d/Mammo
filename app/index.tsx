// app/index.tsx - Updated with friends system

import React, {
  useRef,
  useMemo,
  useCallback,
  useState,
  useEffect,
} from "react";
import {
  Text,
  View,
  StyleSheet,
  TouchableOpacity,
  Pressable,
  Alert,
  Image,
} from "react-native";
import MapView, { Marker } from "react-native-maps";
import { Stack, useRouter } from "expo-router";
import BSConfirmAlert from "../components/BSConfirmAlert";
import BSConfirmStop from "../components/BSConfirmStop";
import { Colors, Layout } from "../constants/Colors";
import { BottomSheetModal } from "@gorhom/bottom-sheet";
import { AntDesign, Fontisto, Feather } from "@expo/vector-icons";
import { useAuthStore } from "@/store/useAuthStore";
import { Redirect } from "expo-router";
import { supabase } from "@/lib/supabase";
import { useSafeAreaInsets } from "react-native-safe-area-context";
import { useAlertsStore } from "../store/useAlertsStore";
import { useLocationStore } from "../store/useUserLocationsStore";
import { locationTracker } from "@/lib/locationTracker";

export default function Index() {
  const router = useRouter();
  const session = useAuthStore.getState().session;
  if (!session) {
    return <Redirect href="./(auth)/sign-in" />;
  }
  const { alerts, isLoading, error, fetchAlerts, subscribeAlerts } =
    useAlertsStore();
  const insets = useSafeAreaInsets();

  const {
    myLocation,
    userLocations,
    fetchVisibleLocations,
    subscribeToLocationChanges,
  } = useLocationStore();
  const [errorMsg, setErrorMsg] = useState<string | null>(null);
  const [onAlert, setOnAlert] = useState(false);
  const [BSConfirmAlertMounted, setBSConfirmAlertMounted] = useState(false);
  const [showStopSheet, setShowStopSheet] = useState(false);

  const bottomSheetModalRef = useRef<BottomSheetModal>(null);
  const stopSheetRef = useRef<BottomSheetModal>(null);
  const mapRef = useRef<MapView>(null);

  useEffect(() => {
    fetchVisibleLocations();
    locationTracker.startTracking();

    fetchAlerts();

    const alertsSubscription = subscribeAlerts();
    const locationsSubscription = subscribeToLocationChanges();

    return () => {
      locationTracker.stopTracking();
      alertsSubscription?.unsubscribe();
      locationsSubscription();
    };
  }, []);

  useEffect(() => {
    if (!session || !alerts) return;
    setOnAlert(
      alerts.some(
        (alert) =>
          alert.creator_id === session.user.id && alert.status === "active"
      )
    );
  }, [alerts, session.user.id]);

  const handlePresentModalPress = useCallback(() => {
    setBSConfirmAlertMounted(true);
    setTimeout(() => {
      bottomSheetModalRef.current?.present();
    }, 10);
  }, []);

  const handleCancelModalPress = useCallback(() => {
    setBSConfirmAlertMounted(false);
    bottomSheetModalRef.current?.dismiss();
  }, []);

  const createAlertDB = async () => {
    const { data, error } = await supabase.from("alerts").insert([
      {
        creator_id: session.user.id,
      },
    ]);

    if (error) {
      console.error("Error creating alert:", error.message);
      return null;
    }

    return data ? data[0] : null;
  };

  const archiveAlertDB = async () => {
    const { data, error } = await supabase
      .from("alerts")
      .update({ status: "archived" })
      .eq("creator_id", session.user.id)
      .select(); // optional: to get the updated row

    if (error) {
      console.error("Failed to update alert status:", error.message);
      return null;
    }

    return data[0]; // updated row
  };

  const handleConfirmModalPress = useCallback(async () => {
    try {
      console.log("🚨 ACTIVATING ALERT MODE");

      setOnAlert(true);
      setBSConfirmAlertMounted(false);
      bottomSheetModalRef.current?.dismiss();
      createAlertDB();
    } catch (error) {
      console.error("❌ Error activating alert mode:", error);
      Alert.alert("Erreur", "Impossible d'activer le mode alerte");
    }
  }, []);

  const handleStopAlert = useCallback(async () => {
    try {
      console.log("✅ DEACTIVATING ALERT MODE");
      console.log("📅 Returning to background mode");

      setOnAlert(false);
      setShowStopSheet(false);
      stopSheetRef.current?.dismiss();
      archiveAlertDB();
    } catch (error) {
      console.error("❌ Error deactivating alert mode:", error);
      Alert.alert("Erreur", "Impossible de désactiver l'alerte");
    }
  }, []);

  const handleSheetChanges = useCallback((index: number) => {
    if (index === -1) {
      setBSConfirmAlertMounted(false);
    }
  }, []);

  useEffect(() => {
    if (myLocation && mapRef.current) {
      mapRef.current.animateToRegion({
        latitude: myLocation.coords.latitude, // Direct access to latitude
        longitude: myLocation.coords.longitude, // Direct access to longitude
        latitudeDelta: 0.0922,
        longitudeDelta: 0.0421,
      });
    }
  }, [myLocation]);

  const renderUserMarkers = useCallback(() => {
    console.log(
      "🔍 renderUserMarkers called - userLocations:",
      userLocations.length
    );
    console.log(
      "📊 Valid coordinates:",
      userLocations.filter(
        (loc) =>
          loc.latitude &&
          loc.longitude &&
          !isNaN(loc.latitude) &&
          !isNaN(loc.longitude)
      ).length
    );

    const markers = userLocations
      .map((userLocation) => {
        console.log(
          "📍 Processing user:",
          userLocation.profiles?.full_name,
          "ID:",
          userLocation.user_id
        );
        console.log(
          "📍 Coords:",
          userLocation.latitude,
          userLocation.longitude
        );

        if (userLocation.user_id === session?.user?.id) {
          console.log("❌ Skipping own location");
          return null;
        }

        // Vérifier les coordonnées
        if (
          !userLocation.latitude ||
          !userLocation.longitude ||
          isNaN(userLocation.latitude) ||
          isNaN(userLocation.longitude)
        ) {
          console.log(
            "❌ Invalid coordinates for user:",
            userLocation.profiles?.full_name
          );
          return null;
        }
<<<<<<< HEAD
      });
      
      const userName = userLocation.profiles?.full_name || "Utilisateur";
      const lastSeen = new Date(userLocation.updated_at);
      const minutesAgo = Math.floor((Date.now() - lastSeen.getTime()) / 60000);

		if (Math.floor(minutesAgo / 60) >= 24) {
			return null;
		}

      let timeDisplay;
      if (minutesAgo < 1) timeDisplay = "à l'instant";
      else if (minutesAgo < 60) timeDisplay = `il y a ${minutesAgo}min`;
      else timeDisplay = `il y a ${Math.floor(minutesAgo / 60)}h`;

      console.log("✅ Returning user pin:", userName);
      return (

        <Marker
				key={userLocation.user_id}
				coordinate={{
					latitude: userLocation.latitude,
					longitude: userLocation.longitude,
				}}
				title={isAlert ? `🚨 ${userName}` : userName}
				description={
					isAlert
						? `EN ALERTE! (${timeDisplay})`
						: `En ligne (${timeDisplay})`
				}
			>
				<View style={{
					width: 40,
					height: 40,
					borderRadius: 20,
					backgroundColor: Colors.orange,
					borderWidth: 3,
					borderColor: isAlert ? Colors.red : Colors.orange,
					overflow: 'hidden',
					shadowColor: '#000',
					shadowOffset: { width: 0, height: 2 },
					shadowOpacity: 0.3,
					shadowRadius: 4,
					elevation: 5,
					justifyContent: 'center',
					alignItems: 'center',
				}}>
					{userLocation.profiles?.avatar_url ? (
						<Image
							source={{ uri: userLocation.profiles.avatar_url }}
							style={{
								width: '100%',
								height: '100%',
							}}
							resizeMode="cover"
						/>
					) : (
						<Text style={{
							fontSize: 20,
							fontWeight: 'bold',
							color: isAlert ? Colors.red : Colors.white,
						}}>
							{userName.charAt(0).toUpperCase()}
						</Text>
					)}
				</View>
			</Marker>
      );
    }).filter(marker => marker !== null);
    
=======

        let isAlert = false;
        alerts.forEach((alert) => {
          if (
            alert.creator_id === userLocation.user_id &&
            alert.status === "active"
          ) {
            isAlert = true;
          }
        });

        const userName = userLocation.profiles?.full_name || "Utilisateur";
        const lastSeen = new Date(userLocation.updated_at);
        const minutesAgo = Math.floor(
          (Date.now() - lastSeen.getTime()) / 60000
        );

        if (Math.floor(minutesAgo / 60) >= 24) {
          console.warn(
            `User ${userName} has not been seen for more than 24 hours, skipping marker`
          );
          return null;
        }

        let timeDisplay;
        if (minutesAgo < 1) timeDisplay = "à l'instant";
        else if (minutesAgo < 60) timeDisplay = `il y a ${minutesAgo}min`;
        else timeDisplay = `il y a ${Math.floor(minutesAgo / 60)}h`;

        console.log("✅ Returning user pin:", userName);
        return (
          <Marker
            key={userLocation.user_id}
            coordinate={{
              latitude: userLocation.latitude,
              longitude: userLocation.longitude,
            }}
            title={isAlert ? `🚨 ${userName}` : userName}
            description={
              isAlert
                ? `EN ALERTE! (${timeDisplay})`
                : `En ligne (${timeDisplay})`
            }
          >
            <View
              style={{
                width: 40,
                height: 40,
                borderRadius: 20,
                backgroundColor: Colors.orange,
                borderWidth: 3,
                borderColor: isAlert ? Colors.red : Colors.orange,
                overflow: "hidden",
                shadowColor: "#000",
                shadowOffset: { width: 0, height: 2 },
                shadowOpacity: 0.3,
                shadowRadius: 4,
                elevation: 5,
                justifyContent: "center",
                alignItems: "center",
              }}
            >
              {userLocation.profiles?.avatar_url ? (
                <Image
                  source={{ uri: userLocation.profiles.avatar_url }}
                  style={{
                    width: "100%",
                    height: "100%",
                  }}
                  resizeMode="cover"
                />
              ) : (
                <Text
                  style={{
                    fontSize: 20,
                    fontWeight: "bold",
                    color: isAlert ? Colors.red : Colors.white,
                  }}
                >
                  {userName.charAt(0).toUpperCase()}
                </Text>
              )}
            </View>
          </Marker>
        );
      })
      .filter((marker) => marker !== null);

>>>>>>> 7bede115
    console.log("🎯 Final markers count:", markers.length);
    return markers;
  }, [userLocations, alerts, session?.user?.id]);

  const handleSignOut = async () => {
    supabase.auth.signOut();
  };

  return (
    <View style={styles.container}>
      <Stack.Screen
        options={{
          headerTransparent: true,
          header: () => {
            return (
              <View
                style={{
                  height: insets.top + 44,
                  paddingTop: insets.top,
                  flexDirection: "row",
                  alignItems: "center",
                  justifyContent: "space-between",
                  paddingHorizontal: 10,
                }}
              >
                {onAlert === false ? (
                  <>
                    <Pressable
                      onPress={() => router.navigate("/alerts")}
                      style={({ pressed }) => [
                        {
                          width: Layout.buttonWidth,
                          height: Layout.buttonHeight,
                          backgroundColor: Colors.orange,
                          justifyContent: "center",
                          alignItems: "center",
                          borderRadius: Layout.radiusLarge,
                          opacity: pressed ? 0.5 : 1,
                        },
                      ]}
                    >
                      <Fontisto
                        style={{
                          padding: Layout.paddingSmall,
                        }}
                        name="bell"
                        size={24}
                        color="white"
                      />
                      {(alerts.filter((alert) => alert.creator_id != session.user.id)).length > 0 && (
                        <View style={styles.alertBadge}>
                          <Text style={styles.alertBadgeText}>
                            {(alerts.filter((alert) => alert.creator_id != session.user.id)).length}
                          </Text>
                        </View>
                      )}
                    </Pressable>

                    <View
                      style={{
                        flexDirection: "row",
                        alignItems: "center",
                        gap: 10,
                      }}
                    >
                      <Pressable
                        onPress={() => router.navigate("/contacts")}
                        style={({ pressed }) => [
                          {
                            width: Layout.buttonWidth,
                            height: Layout.buttonHeight,
                            backgroundColor: Colors.orange,
                            justifyContent: "center",
                            alignItems: "center",
                            borderRadius: Layout.radiusLarge,
                            opacity: pressed ? 0.5 : 1,
                          },
                        ]}
                      >
                        <Feather name="users" size={28} color="white" />
                      </Pressable>
                      <Pressable
                        style={({ pressed }) => [
                          {
                            width: Layout.buttonWidth,
                            height: Layout.buttonHeight,
                            backgroundColor: Colors.orange,
                            justifyContent: "center",
                            alignItems: "center",
                            borderRadius: Layout.radiusLarge,
                            opacity: pressed ? 0.5 : 1,
                          },
                        ]}
                        onPress={() => router.navigate("/settings")}
                      >
                        <AntDesign name="setting" size={28} color="white" />
                      </Pressable>
                    </View>
                  </>
                ) : (
                  <Pressable
                    style={({ pressed }) => [
                      {
                        width: Layout.buttonWidth * 1.5,
                        height: Layout.buttonHeight * 1.5,
                        backgroundColor: Colors.red,
                        justifyContent: "center",
                        alignItems: "center",
                        borderRadius: 50,
                        opacity: pressed ? 0.5 : 1,
                        position: "absolute",
                        top: insets.top + 10,
                        right: 10,
                        shadowColor: Colors.red,
                        shadowOffset: { width: 0, height: 4 },
                        shadowOpacity: 0.3,
                        shadowRadius: 8,
                        elevation: 8,
                      },
                    ]}
                    onPress={() => {
                      setShowStopSheet(true);
                      setTimeout(() => {
                        stopSheetRef.current?.present();
                      }, 10);
                    }}
                  >
                    <Text
                      style={{
                        color: Colors.white,
                        fontSize: 14,
                        fontWeight: Layout.fontWeightBold,
                      }}
                    >
                      STOP
                    </Text>
                  </Pressable>
                )}
              </View>
            );
          },
        }}
      />

      <MapView
        // key={`map-${userLocations.length}-${alerts.length}`}
        ref={mapRef}
        style={styles.map}
        showsBuildings={false}
        showsTraffic={false}
        showsIndoors={false}
        showsCompass={true}
        showsScale={false}
        showsUserLocation={true}
        showsPointsOfInterest={false}
        initialRegion={{
          latitude: myLocation?.coords.latitude || 48.8566, // Use myLocation
          longitude: myLocation?.coords.longitude || 2.3522, // Use myLocation
          latitudeDelta: 0.0922,
          longitudeDelta: 0.0421,
        }}
      >
        {userLocations.length > 0 && renderUserMarkers()}
      </MapView>

      {onAlert === false && (
        <TouchableOpacity
          style={styles.ovalButton}
          onPress={handlePresentModalPress}
        >
          <Text style={styles.buttonText}>SOS</Text>
        </TouchableOpacity>
      )}

      {BSConfirmAlertMounted && (
        <BSConfirmAlert
          ref={bottomSheetModalRef}
          onConfirm={handleConfirmModalPress}
          onCancel={handleCancelModalPress}
          title={"Confirmation d'alerte"}
          message={"Nous allons alerter tous vos amis"}
          confirmLabel={"Confirmer"}
          cancelLabel={"Annuler"}
          confirmDelayMs={5000}
          onChange={handleSheetChanges}
        />
      )}
      {showStopSheet && (
        <BSConfirmStop
          ref={stopSheetRef}
          onConfirm={handleStopAlert}
          onCancel={() => {
            setShowStopSheet(false);
            stopSheetRef.current?.dismiss();
          }}
          title={"Arrêter l'alerte ?"}
          message={"Êtes-vous sûr de vouloir stopper l'alerte en cours ?"}
          confirmLabel={"Oui, arrêter"}
          cancelLabel={"Annuler"}
          onChange={(index) => {
            if (index === -1) setShowStopSheet(false);
          }}
        />
      )}
    </View>
  );
}

const styles = StyleSheet.create({
  container: {
    flex: 1,
  },
  map: {
    width: "100%",
    height: "100%",
  },
  ovalButton: {
    backgroundColor: Colors.red,
    position: "absolute",
    bottom: 50,
    alignSelf: "center",
    width: "45%",
    paddingVertical: 18,
    borderRadius: Layout.radiusLarge,
    shadowColor: Colors.black,
    shadowOffset: Layout.shadowOffset,
    shadowOpacity: Layout.shadowOpacity,
    shadowRadius: Layout.shadowRadiusButton,
    elevation: 5,
  },
  buttonText: {
    color: Colors.white,
    fontSize: Layout.fontSizeBig,
    fontWeight: Layout.fontWeightBold,
    textAlign: "center",
  },
  userCountBadge: {
    position: "absolute",
    top: -5,
    right: -5,
    backgroundColor: "#2E7D32",
    borderRadius: 10,
    minWidth: 20,
    height: 20,
    justifyContent: "center",
    alignItems: "center",
  },
  userCountText: {
    color: "white",
    fontSize: 12,
    fontWeight: "bold",
  },
  alertBadge: {
    position: "absolute",
    top: -8,
    right: -8,
    backgroundColor: Colors.red,
    borderRadius: 12,
    minWidth: 24,
    height: 24,
    justifyContent: "center",
    alignItems: "center",
  },
  alertBadgeText: {
    color: "white",
    fontSize: 12,
    fontWeight: "bold",
  },
  connectionDot: {
    width: 6,
    height: 6,
    borderRadius: 3,
    backgroundColor: "white",
  },
});<|MERGE_RESOLUTION|>--- conflicted
+++ resolved
@@ -218,78 +218,6 @@
           );
           return null;
         }
-<<<<<<< HEAD
-      });
-      
-      const userName = userLocation.profiles?.full_name || "Utilisateur";
-      const lastSeen = new Date(userLocation.updated_at);
-      const minutesAgo = Math.floor((Date.now() - lastSeen.getTime()) / 60000);
-
-		if (Math.floor(minutesAgo / 60) >= 24) {
-			return null;
-		}
-
-      let timeDisplay;
-      if (minutesAgo < 1) timeDisplay = "à l'instant";
-      else if (minutesAgo < 60) timeDisplay = `il y a ${minutesAgo}min`;
-      else timeDisplay = `il y a ${Math.floor(minutesAgo / 60)}h`;
-
-      console.log("✅ Returning user pin:", userName);
-      return (
-
-        <Marker
-				key={userLocation.user_id}
-				coordinate={{
-					latitude: userLocation.latitude,
-					longitude: userLocation.longitude,
-				}}
-				title={isAlert ? `🚨 ${userName}` : userName}
-				description={
-					isAlert
-						? `EN ALERTE! (${timeDisplay})`
-						: `En ligne (${timeDisplay})`
-				}
-			>
-				<View style={{
-					width: 40,
-					height: 40,
-					borderRadius: 20,
-					backgroundColor: Colors.orange,
-					borderWidth: 3,
-					borderColor: isAlert ? Colors.red : Colors.orange,
-					overflow: 'hidden',
-					shadowColor: '#000',
-					shadowOffset: { width: 0, height: 2 },
-					shadowOpacity: 0.3,
-					shadowRadius: 4,
-					elevation: 5,
-					justifyContent: 'center',
-					alignItems: 'center',
-				}}>
-					{userLocation.profiles?.avatar_url ? (
-						<Image
-							source={{ uri: userLocation.profiles.avatar_url }}
-							style={{
-								width: '100%',
-								height: '100%',
-							}}
-							resizeMode="cover"
-						/>
-					) : (
-						<Text style={{
-							fontSize: 20,
-							fontWeight: 'bold',
-							color: isAlert ? Colors.red : Colors.white,
-						}}>
-							{userName.charAt(0).toUpperCase()}
-						</Text>
-					)}
-				</View>
-			</Marker>
-      );
-    }).filter(marker => marker !== null);
-    
-=======
 
         let isAlert = false;
         alerts.forEach((alert) => {
@@ -378,7 +306,6 @@
       })
       .filter((marker) => marker !== null);
 
->>>>>>> 7bede115
     console.log("🎯 Final markers count:", markers.length);
     return markers;
   }, [userLocations, alerts, session?.user?.id]);
