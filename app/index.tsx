--- conflicted
+++ resolved
@@ -24,12 +24,7 @@
 import { useAlertsStore } from "../store/useAlertsStore";
 import { useLocationStore } from "../store/useUserLocationsStore";
 import { locationTracker } from "@/lib/locationTracker";
-<<<<<<< HEAD
-import { useContactsStore } from "@/store/useContactsStore";
 import { useInitContacts } from "@/hooks/useInitContacts";
-=======
-import { ActivityIndicator } from "react-native";
->>>>>>> 684aacb8
 
 export default function Index() {
   const router = useRouter();
@@ -47,10 +42,6 @@
     fetchVisibleLocations,
     subscribeToLocationChanges,
   } = useLocationStore();
-<<<<<<< HEAD
-=======
-  //   const [errorMsg, setErrorMsg] = useState<string | null>(null);
->>>>>>> 684aacb8
   const [onAlert, setOnAlert] = useState(false);
   const [BSConfirmAlertMounted, setBSConfirmAlertMounted] = useState(false);
   const [showStopSheet, setShowStopSheet] = useState(false);
