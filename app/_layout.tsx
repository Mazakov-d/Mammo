import { HeaderTitle } from "@react-navigation/elements";
import { Stack } from "expo-router";
import { Pressable, View } from "react-native";
import { GestureHandlerRootView } from "react-native-gesture-handler";
import { BottomSheetModalProvider } from "@gorhom/bottom-sheet";
import { Colors, Layout } from "../constants/Colors";
import AuthProvider from "@/provider/AuthProvider";

export default function RootLayout() {
  return (
    <GestureHandlerRootView>
      <BottomSheetModalProvider>
        <AuthProvider>
          <Stack>
            <Stack.Screen name="index" />
            <Stack.Screen name="(auth)" options={{ headerShown: false }} />
            <Stack.Screen name="setting" />
            <Stack.Screen name="alerts" />
<<<<<<< HEAD
=======
            <Stack.Screen name="users" />
            <Stack.Screen name="add-friends" />
>>>>>>> 3519895f
          </Stack>
        </AuthProvider>
      </BottomSheetModalProvider>
    </GestureHandlerRootView>
  );
}<|MERGE_RESOLUTION|>--- conflicted
+++ resolved
@@ -16,11 +16,8 @@
             <Stack.Screen name="(auth)" options={{ headerShown: false }} />
             <Stack.Screen name="setting" />
             <Stack.Screen name="alerts" />
-<<<<<<< HEAD
-=======
             <Stack.Screen name="users" />
             <Stack.Screen name="add-friends" />
->>>>>>> 3519895f
           </Stack>
         </AuthProvider>
       </BottomSheetModalProvider>
