--- conflicted
+++ resolved
@@ -52,19 +52,6 @@
       if (!user) return;
 
       // Met à jour la table user_locations avec upsert
-<<<<<<< HEAD
-      const { error } = await supabase
-        .from('user_locations')
-        .upsert(
-          {
-            user_id:    user.id,
-            latitude,
-            longitude,
-            updated_at: new Date().toISOString(),
-          },
-          { onConflict: 'user_id' }
-        );
-=======
       const { error } = await supabase.from("user_locations").upsert(
         {
           user_id: user.id,
@@ -74,7 +61,6 @@
         },
         { onConflict: "user_id" }
       );
->>>>>>> 5a3eec15
 
       if (error) {
         console.error(
